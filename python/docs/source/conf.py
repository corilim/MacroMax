--- conflicted
+++ resolved
@@ -116,10 +116,6 @@
 source_suffix = ['.rst', '.md']
 
 autodoc_mock_imports = ['torch', 'tensorflow']
-<<<<<<< HEAD
-# autodoc_mock_imports = ['numpy', 'scipy', 'torch', 'tensorflow']
-=======
->>>>>>> 50bc12fe
 
 # Building the API Documentation...
 code_path = Path(__file__).parent.parent.parent.resolve()
